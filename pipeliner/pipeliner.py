"""Pipeliner is a simple orchestrator.


How to use:
1. register all steps using the @step decorator.
2. call the step you want the result from, providing any missing prerequisites as arguments.

How it works:
When a step is added, its arguments and return values are redirected to an internal
value store holding Futures. Calling a step function creates a dependency tree of
steps that provide prerequisites, and then queues them up to run whenever their
own prerequisites become available. Steps without prerequisites will run first,
then the steps that depend on those steps, and so on down to the root of the tree.
If whatever resource a function provides is already present in the store when
it is about to run, the function is not run and dependecy resolution continues
as normal. This allows the user to skip parts of the tree by providing values.

The return values of the executed step are returned.
"""

import asyncio
import logging
from collections import defaultdict
from functools import wraps
from inspect import signature
from typing import Any, Callable, Dict, Sequence

_ENV = "!environment!"


class PipelineError(Exception):
    pass


class Pipeline:
    """A pipeline is a series of steps that provide resources to one another.

    Steps are defined using the step decorator. The provides argument to the decorator
    define the resource(s) that the step creates, and the function parameters define
    what resources need to be available for the step to be able to run."""

    def __init__(self, initial_resources: Dict[str, Any] = None):
        self.log = logging.getLogger(__name__)
        self._store: Dict[str, asyncio.Future] = defaultdict(asyncio.Future)
        self._steps: Dict[str, Callable] = {}
        self._provider: Dict[str, str] = {}
        if initial_resources:
            self.add_resources(**initial_resources)

    def step(self, provides: Sequence[str] = None):
        """Designate a function as a pipeline step.

        {provides} is a list of resource names which will be available when this
        step finishes."""

        if provides is None:
            provides = ()
        elif isinstance(provides, str):
            provides = (provides,)

        def decorator(func):
            func._provides = provides
            func._wants = signature(func).parameters

            for resource in provides:
                # TODO: if multiple steps provide a resource, what's the resolution order?
                # For now, the first one to register gets dibs.
                if resource not in self._provider:
                    self._provider[resource] = func.__name__

            @wraps(func)
            async def step_wrapper(**resources):
                self.add_resources(**resources)
                if any(self.resource_ready(r) for r in func._provides):
                    log.debug("Resource cached, skipping %s", func.__name__)
                    return

                args, kwargs = [], {}
                for name, param in func._wants.items():
                    value = await self.resource(name)
                    if param.kind is param.VAR_POSITIONAL:
                        args.append(value)
                    else:
                        kwargs[name] = value

                log.debug("calling %s", func.__name__)
                results = await func(*args, **kwargs)
                if not func._provides:
                    return results

                if len(func._provides) == 1:
                    results = (results,)

                if len(results) != len(func._provides):
                    # TODO: support functions that want to add_resources during runtime
                    raise PipelineError(
                        f"Expected {func.__name__} to return "
                        f"{len(func._provides)} value(s), but got {len(results)}"
                    )
                resources = dict(zip(func._provides, results))
                self.add_resources(__provider=func.__name__, **resources)

                return results

            self._steps[func.__name__] = step_wrapper
            return step_wrapper

        return decorator

    def add_resources(self, __provider=_ENV, **kwargs):
        """Add one or more named resources to the pipeline datastore."""
        for k, v in kwargs.items():
            self.log.debug("adding resource %s", k)
            self._store[k].set_result(v)
            self._provider[k] = __provider

    def resource_ready(self, name):
        """Check if the named resource is ready for use."""
        return self._store[name].done()

    async def resource(self, name):
        """Get a resource from the store, blocking until it is ready to use."""
        if not self._store[name].done() and self._provider[name] != _ENV:
            self.log.debug("waiting for %s to become available", name)
            await self._steps[self._provider[name]]()
        return await self._store[name]

<<<<<<< HEAD
    def clear(self):
=======
    def clear(self):
        """Remove all runtime-provided resources from the store."""
        for resource, provider in self._provider.items():
            if provider == _ENV:
                continue
            del self._store[resource]


class Step:
    """A step is the smallest element of a pipeline.

    Running a step will cause every unfulfilled dependency of that step to be
    filled by making the pipeline run every preceding step."""

    def __init__(self, pipe, func, provides):
        self.log = logging.getLogger(self.__name__)
        self.pipe = pipe
        self.func = func
        self.fname = func.__name__
        self.sig = signature(func)
        self.provides = provides
        self.prerequisites: Sequence[Callable] = []

    def _fmt_results(self, results):
        if not self.provides:
            return results

        if len(self.provides) == 1:
            results = (results,)

        if len(results) != len(self.provides):
            # TODO: support functions that want to add_resources during runtime
            raise PipelineError(
                f"Output mismatched in step {self.fname}:"
                f" expected {len(self.provides)}"
                f" return value(s), got {len(results)}"
            )
        self.pipe.add_resources(**dict(zip(self.provides, results)))

        return results

    async def __call__(self, **resources):
        self.pipe.add_resources(**resources)
        if any(self.pipe.resource_ready(res) for res in self.provides):
            self.log.debug("skipping %s, resource already cached", self.fname)
            return

        args, kwargs = [], {}
        for name, param in self.sig.parameters.items():
            value = await self.pipe.resource(name)
            if param.kind is param.VAR_POSITIONAL:
                args.append(value)
            else:
                kwargs[name] = value

        self.log.debug("calling %s", self.fname)
        results = await self.func(*args, **kwargs)

        return self._fmt_results(results)
>>>>>>> 2aa89d45
<|MERGE_RESOLUTION|>--- conflicted
+++ resolved
@@ -125,66 +125,9 @@
             await self._steps[self._provider[name]]()
         return await self._store[name]
 
-<<<<<<< HEAD
-    def clear(self):
-=======
     def clear(self):
         """Remove all runtime-provided resources from the store."""
         for resource, provider in self._provider.items():
             if provider == _ENV:
                 continue
-            del self._store[resource]
-
-
-class Step:
-    """A step is the smallest element of a pipeline.
-
-    Running a step will cause every unfulfilled dependency of that step to be
-    filled by making the pipeline run every preceding step."""
-
-    def __init__(self, pipe, func, provides):
-        self.log = logging.getLogger(self.__name__)
-        self.pipe = pipe
-        self.func = func
-        self.fname = func.__name__
-        self.sig = signature(func)
-        self.provides = provides
-        self.prerequisites: Sequence[Callable] = []
-
-    def _fmt_results(self, results):
-        if not self.provides:
-            return results
-
-        if len(self.provides) == 1:
-            results = (results,)
-
-        if len(results) != len(self.provides):
-            # TODO: support functions that want to add_resources during runtime
-            raise PipelineError(
-                f"Output mismatched in step {self.fname}:"
-                f" expected {len(self.provides)}"
-                f" return value(s), got {len(results)}"
-            )
-        self.pipe.add_resources(**dict(zip(self.provides, results)))
-
-        return results
-
-    async def __call__(self, **resources):
-        self.pipe.add_resources(**resources)
-        if any(self.pipe.resource_ready(res) for res in self.provides):
-            self.log.debug("skipping %s, resource already cached", self.fname)
-            return
-
-        args, kwargs = [], {}
-        for name, param in self.sig.parameters.items():
-            value = await self.pipe.resource(name)
-            if param.kind is param.VAR_POSITIONAL:
-                args.append(value)
-            else:
-                kwargs[name] = value
-
-        self.log.debug("calling %s", self.fname)
-        results = await self.func(*args, **kwargs)
-
-        return self._fmt_results(results)
->>>>>>> 2aa89d45
+            del self._store[resource]